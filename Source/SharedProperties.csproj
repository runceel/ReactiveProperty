<Project>
  <PropertyGroup>
    <RootNamespace>Reactive.Bindings</RootNamespace>
<<<<<<< HEAD
    <GeneratePackageOnBuild>false</GeneratePackageOnBuild>
    <Version>7.1.0</Version>
=======
    <Version>7.0.1</Version>
>>>>>>> 291b87bb
    <Authors>neuecc xin9le okazuki</Authors>
    <PackageProjectUrl>https://github.com/runceel/ReactiveProperty</PackageProjectUrl>
    <PackageTags>rx mvvm async rx-main reactive</PackageTags>
    <NeutralLanguage>en-US</NeutralLanguage>
    <AutoGenerateBindingRedirects>True</AutoGenerateBindingRedirects>
    <PackageLicenseExpression>MIT</PackageLicenseExpression>
    <PackageIcon>ReactivePropertyIcon_100x100.png</PackageIcon>
    <RepositoryUrl>https://github.com/runceel/ReactiveProperty</RepositoryUrl>
    <RepositoryType>git</RepositoryType>
    <LangVersion>8.0</LangVersion>
    <GeneratePackageOnBuild>true</GeneratePackageOnBuild>
    <IncludeSymbols>true</IncludeSymbols>
    <SymbolPackageFormat>snupkg</SymbolPackageFormat>
  </PropertyGroup>
  <ItemGroup>
    <None Include="../../Assets/ReactivePropertyIcon_100x100.png" LinkBase="Assets" Pack="true" PackagePath="/" />
  </ItemGroup>
</Project><|MERGE_RESOLUTION|>--- conflicted
+++ resolved
@@ -1,12 +1,7 @@
 <Project>
   <PropertyGroup>
     <RootNamespace>Reactive.Bindings</RootNamespace>
-<<<<<<< HEAD
-    <GeneratePackageOnBuild>false</GeneratePackageOnBuild>
     <Version>7.1.0</Version>
-=======
-    <Version>7.0.1</Version>
->>>>>>> 291b87bb
     <Authors>neuecc xin9le okazuki</Authors>
     <PackageProjectUrl>https://github.com/runceel/ReactiveProperty</PackageProjectUrl>
     <PackageTags>rx mvvm async rx-main reactive</PackageTags>
