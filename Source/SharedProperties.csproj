<Project>
  <PropertyGroup>
    <RootNamespace>Reactive.Bindings</RootNamespace>
<<<<<<< HEAD
    <Version>7.13.0</Version>
=======
    <Version>8.0.0</Version>
>>>>>>> 44c6674d
    <Authors>neuecc xin9le okazuki</Authors>
    <PackageProjectUrl>https://github.com/runceel/ReactiveProperty</PackageProjectUrl>
    <PackageTags>rx mvvm async reactive</PackageTags>
    <LangVersion>10</LangVersion>
    <NeutralLanguage>en-US</NeutralLanguage>
    <AutoGenerateBindingRedirects>True</AutoGenerateBindingRedirects>
    <PackageLicenseExpression>MIT</PackageLicenseExpression>
    <PackageIcon>ReactivePropertyIcon_100x100.png</PackageIcon>
    <RepositoryUrl>https://github.com/runceel/ReactiveProperty</RepositoryUrl>
    <RepositoryType>git</RepositoryType>
    <GeneratePackageOnBuild>true</GeneratePackageOnBuild>
    <IncludeSymbols>true</IncludeSymbols>
    <SymbolPackageFormat>snupkg</SymbolPackageFormat>
    <GenerateDocumentationFile>true</GenerateDocumentationFile>
  </PropertyGroup>
  <ItemGroup>
    <None Include="../../Assets/ReactivePropertyIcon_100x100.png" LinkBase="Assets" Pack="true" PackagePath="/" />
  </ItemGroup>
</Project><|MERGE_RESOLUTION|>--- conflicted
+++ resolved
@@ -1,11 +1,7 @@
 <Project>
   <PropertyGroup>
     <RootNamespace>Reactive.Bindings</RootNamespace>
-<<<<<<< HEAD
     <Version>7.13.0</Version>
-=======
-    <Version>8.0.0</Version>
->>>>>>> 44c6674d
     <Authors>neuecc xin9le okazuki</Authors>
     <PackageProjectUrl>https://github.com/runceel/ReactiveProperty</PackageProjectUrl>
     <PackageTags>rx mvvm async reactive</PackageTags>
