﻿using System;
using System.ComponentModel;
using System.Linq.Expressions;
using System.Reactive;

namespace Reactive.Bindings.Internals
{
    internal class PropertyPathNode : IDisposable
    {
        private bool _isDisposed = false;
        private Action? _callback;
        private Delegate? _getAccessor;
        private Delegate? _setAccessor;

        public event EventHandler? PropertyChanged;

        public PropertyPathNode(string propertyName)
        {
            PropertyName = propertyName;
        }

        public string PropertyName { get; }
<<<<<<< HEAD
        public object? Source { get; private set; }
        public PropertyPathNode? Next { get; private set; }
        public PropertyPathNode? Prev { get; private set; }
=======
        public object Source { get; private set; }
        private Type PrevSourceType { get; set; }
        public PropertyPathNode Next { get; private set; }
        public PropertyPathNode Prev { get; private set; }
>>>>>>> e89a255f
        public void SetCallback(Action callback)
        {
            _callback = callback;
            Next?.SetCallback(callback);
        }

        public PropertyPathNode InsertBefore(string propertyName)
        {
            if (Prev != null)
            {
                Prev.Next = null;
            }

            Prev = new PropertyPathNode(propertyName);
            Prev.Next = this;
            return Prev;
        }

        public void UpdateSource(object? source)
        {
            EnsureDispose();
            Cleanup();
            Source = source;
            if (PrevSourceType != Source?.GetType())
            {
                _getAccessor = null;
            }
            PrevSourceType = Source?.GetType();
            StartObservePropertyChanged();
        }

        private void StartObservePropertyChanged()
        {
            EnsureDispose();
            if (Source == null) { return; }
            if (Source is INotifyPropertyChanged inpc)
            {
                inpc.PropertyChanged += SourcePropertyChangedEventHandler;
            }
            Next?.UpdateSource(GetPropertyValue());
        }

        private object GetPropertyValue()
        {
            EnsureDispose();
            return (_getAccessor ?? (_getAccessor = AccessorCache.LookupGet(Source.GetType(), PropertyName)))
                .DynamicInvoke(Source);
        }

        public object GetPropertyPathValue()
        {
            if (Source == null)
            {
                return null;
            }

            if (Next != null)
            {
                return Next.GetPropertyPathValue();
            }

            return GetPropertyValue();
        }

        public bool SetPropertyPathValue(object value)
        {
            if (Source == null)
            {
                return false;
            }

            if (Next != null)
            {
                return Next.SetPropertyPathValue(value);
            }
            else
            {
                var setter = _setAccessor ?? (_setAccessor = AccessorCache.LookupSet(Source.GetType(), PropertyName));
                setter.DynamicInvoke(Source, value);
                return true;
            }
        }

        public string Path => $"{PropertyName}{(string.IsNullOrEmpty(Next?.Path) ? "" : $".{Next?.Path}")}";

        public override string ToString() => Path;

        private void SourcePropertyChangedEventHandler(object? sender, PropertyChangedEventArgs e)
        {
            if (e.PropertyName == PropertyName || string.IsNullOrEmpty(e.PropertyName))
            {
                Next?.UpdateSource(GetPropertyValue());
                _callback?.Invoke();
            }
        }

        private void Cleanup()
        {
            if (Source != null)
            {
                if (Source is INotifyPropertyChanged inpc)
                {
                    inpc.PropertyChanged -= SourcePropertyChangedEventHandler;
                }
                Source = null;
            }

            Next?.Cleanup();
        }

        public void Dispose()
        {
            _isDisposed = true;
            Cleanup();
        }

        private void EnsureDispose()
        {
            if (_isDisposed) { throw new ObjectDisposedException(nameof(PropertyPathNode)); }
        }

        private void RaisePropertyChanged() => PropertyChanged?.Invoke(this, EventArgs.Empty);


        public static PropertyPathNode CreateFromPropertySelector<TSubject, TProperty>(
            Expression<Func<TSubject, TProperty>> propertySelector)
        {
            if (!(propertySelector.Body is MemberExpression current))
            {
                throw new ArgumentException();
            }

            var node = default(PropertyPathNode);
            while (current != null)
            {
                var propertyName = current.Member.Name;
                if (node != null)
                {
                    node = node.InsertBefore(propertyName);
                }
                else
                {
                    node = new PropertyPathNode(propertyName);
                }
                current = current.Expression as MemberExpression;
            }

            return node;
        }
    }
}<|MERGE_RESOLUTION|>--- conflicted
+++ resolved
@@ -20,16 +20,10 @@
         }
 
         public string PropertyName { get; }
-<<<<<<< HEAD
-        public object? Source { get; private set; }
-        public PropertyPathNode? Next { get; private set; }
-        public PropertyPathNode? Prev { get; private set; }
-=======
         public object Source { get; private set; }
         private Type PrevSourceType { get; set; }
         public PropertyPathNode Next { get; private set; }
         public PropertyPathNode Prev { get; private set; }
->>>>>>> e89a255f
         public void SetCallback(Action callback)
         {
             _callback = callback;
