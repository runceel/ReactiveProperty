--- conflicted
+++ resolved
@@ -1,18 +1,4 @@
 # [Choice] .NET version: 5.0, 3.1, 2.1
-<<<<<<< HEAD
-ARG VARIANT=6.0.0-rc.1-focal-amd64
-FROM mcr.microsoft.com/dotnet/aspnet:0-${VARIANT}
-
-# [Choice] Node.js version: none, lts/*, 16, 14, 12, 10
-ARG NODE_VERSION="none"
-RUN if [ "${NODE_VERSION}" != "none" ]; then su vscode -c "umask 0002 && . /usr/local/share/nvm/nvm.sh && nvm install ${NODE_VERSION} 2>&1"; fi
-
-# [Option] Install Azure CLI
-ARG INSTALL_AZURE_CLI="false"
-COPY library-scripts/*.sh library-scripts/*.env /tmp/library-scripts/
-RUN if [ "$INSTALL_AZURE_CLI" = "true" ]; then bash /tmp/library-scripts/azcli-debian.sh; fi \
-    && apt-get clean -y && rm -rf /var/lib/apt/lists/* /tmp/library-scripts
-=======
 ARG VARIANT="6.0"
 FROM mcr.microsoft.com/dotnet/sdk:${VARIANT}-focal
 
@@ -45,7 +31,6 @@
 
 # Remove library scripts for final image
 RUN rm -rf /tmp/library-scripts
->>>>>>> fd0681ab
 
 # [Optional] Uncomment this section to install additional OS packages.
 # RUN apt-get update && export DEBIAN_FRONTEND=noninteractive \
